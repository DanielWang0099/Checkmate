package com.checkmate.app.services

import android.app.Service
import android.content.Intent
import android.graphics.Bitmap
import android.graphics.PixelFormat
import android.hardware.display.DisplayManager
import android.hardware.display.VirtualDisplay
import android.media.Image
import android.media.ImageReader
import android.media.projection.MediaProjection
import android.media.projection.MediaProjectionManager
import android.os.IBinder
import android.util.DisplayMetrics
import android.view.WindowManager
import androidx.core.content.getSystemService
import com.checkmate.app.data.AppConfig
import com.checkmate.app.data.CaptureType
import com.checkmate.app.data.ContentType
import com.checkmate.app.utils.SessionManager
import com.checkmate.app.utils.CapturePipeline
import kotlinx.coroutines.*
import timber.log.Timber
import java.nio.ByteBuffer

/**
 * Service that handles screen capture using MediaProjection API.
 */
class MediaProjectionService : Service() {
    
    private val serviceScope = CoroutineScope(SupervisorJob() + Dispatchers.Main)
    
    private var mediaProjection: MediaProjection? = null
    private var virtualDisplay: VirtualDisplay? = null
    private var imageReader: ImageReader? = null
    
    private var sessionManager: SessionManager? = null
    private var capturePipeline: CapturePipeline? = null
    
    private var screenWidth = 0
    private var screenHeight = 0
    private var screenDensity = 0
    
    private var isCapturing = false
    private var lastCaptureTime = 0L

<<<<<<< HEAD
=======
    override val lifecycle = dispatcher.lifecycle

>>>>>>> d8fc89e6
    override fun onCreate() {
        super.onCreate()
        
        sessionManager = SessionManager.getInstance(this)
        capturePipeline = CapturePipeline(this)
        
        initializeScreenMetrics()
        
        Timber.i("MediaProjectionService created")
    }

    override fun onBind(intent: Intent?): IBinder? = null

    override fun onStartCommand(intent: Intent?, flags: Int, startId: Int): Int {
        when (intent?.action) {
            ACTION_START_PROJECTION -> {
                val resultCode = intent.getIntExtra(EXTRA_RESULT_CODE, -1)
                val data = intent.getParcelableExtra<Intent>(EXTRA_RESULT_DATA)
                
                if (resultCode != -1 && data != null) {
                    startScreenProjection(resultCode, data)
                } else {
                    Timber.e("Invalid media projection intent data")
                    stopSelf()
                }
            }
            
            ACTION_CAPTURE_SCREEN -> {
                captureScreenshot()
            }
            
            ACTION_STOP_PROJECTION -> {
                stopScreenProjection()
                stopSelf()
            }
            
            else -> {
                Timber.w("Unknown action: ${intent?.action}")
                stopSelf()
            }
        }
        
        return START_NOT_STICKY
    }

    private fun initializeScreenMetrics() {
        val windowManager = getSystemService<WindowManager>()
        val displayMetrics = DisplayMetrics()
        
        windowManager?.defaultDisplay?.getMetrics(displayMetrics)
        
        screenWidth = displayMetrics.widthPixels
        screenHeight = displayMetrics.heightPixels
        screenDensity = displayMetrics.densityDpi
        
        Timber.d("Screen metrics: ${screenWidth}x${screenHeight} @ ${screenDensity}dpi")
    }

    private fun startScreenProjection(resultCode: Int, data: Intent) {
        try {
            val mediaProjectionManager = getSystemService<MediaProjectionManager>()
            if (mediaProjectionManager == null) {
                Timber.e("MediaProjectionManager not available")
                stopSelf()
                return
            }
            
            mediaProjection = mediaProjectionManager.getMediaProjection(resultCode, data)
            if (mediaProjection == null) {
                Timber.e("Failed to create MediaProjection")
                stopSelf()
                return
            }
            
            setupImageReader()
            setupVirtualDisplay()
            
            Timber.i("Screen projection started successfully")
            
        } catch (e: Exception) {
            Timber.e(e, "Error starting screen projection")
            stopSelf()
        }
    }

    private fun setupImageReader() {
        imageReader = ImageReader.newInstance(
            screenWidth,
            screenHeight,
            PixelFormat.RGBA_8888,
            2 // Buffer 2 images
        )
        
        imageReader?.setOnImageAvailableListener({ reader ->
            serviceScope.launch(Dispatchers.IO) {
                processAvailableImage(reader)
            }
        }, null)
    }

    private fun setupVirtualDisplay() {
        val mediaProjection = this.mediaProjection ?: return
        val imageReader = this.imageReader ?: return
        
        virtualDisplay = mediaProjection.createVirtualDisplay(
            "CheckmateScreenCapture",
            screenWidth,
            screenHeight,
            screenDensity,
            DisplayManager.VIRTUAL_DISPLAY_FLAG_AUTO_MIRROR,
            imageReader.surface,
            null,
            null
        )
    }

    private suspend fun processAvailableImage(reader: ImageReader) {
        if (isCapturing) return
        
        val currentTime = System.currentTimeMillis()
        if (currentTime - lastCaptureTime < AppConfig.CAPTURE_DEBOUNCE_MS) {
            return
        }
        
        isCapturing = true
        lastCaptureTime = currentTime
        
        try {
            val image = reader.acquireLatestImage()
            if (image != null) {
                val bitmap = imageToBitmap(image)
                image.close()
                
                if (bitmap != null) {
                    // Process the captured bitmap
                    val screenshot = capturePipeline?.captureScreenshot()
                }
            }
        } catch (e: Exception) {
            Timber.e(e, "Error processing captured image")
        } finally {
            isCapturing = false
        }
    }

    private fun imageToBitmap(image: Image): Bitmap? {
        return try {
            val planes = image.planes
            val buffer = planes[0].buffer
            val pixelStride = planes[0].pixelStride
            val rowStride = planes[0].rowStride
            val rowPadding = rowStride - pixelStride * screenWidth
            
            val bitmap = Bitmap.createBitmap(
                screenWidth + rowPadding / pixelStride,
                screenHeight,
                Bitmap.Config.ARGB_8888
            )
            
            bitmap.copyPixelsFromBuffer(buffer)
            
            // Crop to actual screen size if there's padding
            if (rowPadding == 0) {
                bitmap
            } else {
                Bitmap.createBitmap(bitmap, 0, 0, screenWidth, screenHeight)
            }
            
        } catch (e: Exception) {
            Timber.e(e, "Error converting image to bitmap")
            null
        }
    }

    private fun captureScreenshot() {
        serviceScope.launch {
            try {
                // Trigger a manual capture by requesting the next available image
                // The image will be processed in processAvailableImage
                Timber.d("Manual screenshot capture requested")
            } catch (e: Exception) {
                Timber.e(e, "Error capturing screenshot")
            }
        }
    }

    private fun stopScreenProjection() {
        try {
            virtualDisplay?.release()
            virtualDisplay = null
            
            imageReader?.close()
            imageReader = null
            
            mediaProjection?.stop()
            mediaProjection = null
            
            Timber.i("Screen projection stopped")
            
        } catch (e: Exception) {
            Timber.e(e, "Error stopping screen projection")
        }
    }

    override fun onDestroy() {
        serviceScope.cancel()
        
        stopScreenProjection()
        
        capturePipeline?.cleanup()
        sessionManager?.cleanup()
        
        super.onDestroy()
        Timber.i("MediaProjectionService destroyed")
    }

    companion object {
        const val ACTION_START_PROJECTION = "com.checkmate.app.START_PROJECTION"
        const val ACTION_CAPTURE_SCREEN = "com.checkmate.app.CAPTURE_SCREEN"
        const val ACTION_STOP_PROJECTION = "com.checkmate.app.STOP_PROJECTION"
        
        const val EXTRA_RESULT_CODE = "result_code"
        const val EXTRA_RESULT_DATA = "result_data"
        
        var instance: MediaProjectionService? = null
            private set
    }

    init {
        instance = this
    }
}<|MERGE_RESOLUTION|>--- conflicted
+++ resolved
@@ -14,6 +14,8 @@
 import android.util.DisplayMetrics
 import android.view.WindowManager
 import androidx.core.content.getSystemService
+import androidx.lifecycle.LifecycleOwner
+import androidx.lifecycle.ServiceLifecycleDispatcher
 import com.checkmate.app.data.AppConfig
 import com.checkmate.app.data.CaptureType
 import com.checkmate.app.data.ContentType
@@ -26,8 +28,9 @@
 /**
  * Service that handles screen capture using MediaProjection API.
  */
-class MediaProjectionService : Service() {
-    
+class MediaProjectionService : Service(), LifecycleOwner {
+    
+    private val dispatcher = ServiceLifecycleDispatcher(this)
     private val serviceScope = CoroutineScope(SupervisorJob() + Dispatchers.Main)
     
     private var mediaProjection: MediaProjection? = null
@@ -44,12 +47,10 @@
     private var isCapturing = false
     private var lastCaptureTime = 0L
 
-<<<<<<< HEAD
-=======
     override val lifecycle = dispatcher.lifecycle
 
->>>>>>> d8fc89e6
     override fun onCreate() {
+        dispatcher.onServicePreSuperOnCreate()
         super.onCreate()
         
         sessionManager = SessionManager.getInstance(this)
@@ -63,6 +64,8 @@
     override fun onBind(intent: Intent?): IBinder? = null
 
     override fun onStartCommand(intent: Intent?, flags: Int, startId: Int): Int {
+        dispatcher.onServicePreSuperOnStart()
+        
         when (intent?.action) {
             ACTION_START_PROJECTION -> {
                 val resultCode = intent.getIntExtra(EXTRA_RESULT_CODE, -1)
@@ -254,6 +257,7 @@
     }
 
     override fun onDestroy() {
+        dispatcher.onServicePreSuperOnDestroy()
         serviceScope.cancel()
         
         stopScreenProjection()
